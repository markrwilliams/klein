# -*- test-case-name: klein.test.test_plating -*-

"""
Templating wrapper support for Klein.
"""

from json import dumps

from six import integer_types, text_type

from twisted.internet.defer import inlineCallbacks, returnValue
from twisted.web.error import MissingRenderMethod
from twisted.web.template import Element, TagLoader

<<<<<<< HEAD
from .app import _call
from ._decorators import bindable, modified, originalName
=======
from ._decorators import bindable, modified
from .app import _call

>>>>>>> de891ccb

def _should_return_json(request):
    """
    Should the given request result in a JSON entity-body?
    """
    return bool(request.args.get(b"json"))


def json_serialize(item):
    """
    A function similar to L{dumps}.
    """
    def helper(unknown):
        if isinstance(unknown, PlatedElement):
            return unknown._asJSON()
        else:
            raise TypeError("{input} not JSON serializable"
                            .format(input=unknown))
    return dumps(item, default=helper)


def _extra_types(input):
    """
    Renderability for a few additional types.
    """
    if isinstance(input, (float,) + integer_types):
        return text_type(input)
    return input



class PlatedElement(Element):
    """
    The element type returned by L{Plating}.  This contains several utility
    renderers.
    """

    def __init__(self, slot_data, preloaded, boundInstance, presentationSlots,
                 renderers):
        """
        @param slot_data: A dictionary mapping names to values.

        @param preloaded: The pre-loaded data.
        """
        self.slot_data = slot_data
        self._boundInstance = boundInstance
        self._presentationSlots = presentationSlots
        self._renderers = renderers
        super(PlatedElement, self).__init__(
            loader=TagLoader(preloaded.fillSlots(
                **{k: _extra_types(v) for k, v in slot_data.items()}
            ))
        )


    def _asJSON(self):
        """
        Render this L{PlatedElement} as JSON-serializable data.
        """
        json_data = self.slot_data.copy()
        for ignored in self._presentationSlots:
            json_data.pop(ignored, None)
        return json_data


    def lookupRenderMethod(self, name):
        """
        @return: a renderer.
        """
        if name in self._renderers:
            wrapped = self._renderers[name]
            @modified("plated render wrapper", wrapped)
            def renderWrapper(request, tag, *args, **kw):
                return _call(self._bound_instance, wrapped,
                             request, tag, *args, **kw)
            return renderWrapper
        if ":" not in name:
            raise MissingRenderMethod(self, name)
        slot, type = name.split(":", 1)

        def renderList(request, tag):
            for item in self.slot_data[slot]:
                yield tag.fillSlots(item=_extra_types(item))
        types = {
            "list": renderList,
        }
        if type in types:
            return types[type]
        else:
            raise MissingRenderMethod(self, name)



class Plating(object):
    """
    A L{Plating} is a container which can be used to generate HTML from data.

    Its name is derived both from tem-I{plating} and I{chrome plating}.
    """

    CONTENT = "klein:plating:content"

    def __init__(self, defaults=None, tags=None,
                 presentationSlots=frozenset()):
        """
        """
        self._defaults = {} if defaults is None else defaults
        self._loader = TagLoader(tags)
        self._presentationSlots = {self.CONTENT} | set(presentationSlots)
        self._renderers = {}

    def render(self, renderer):
        """
        
        """
        self._renderers[text_type(originalName(renderer))] = renderer
        return renderer

    def routed(self, routing, tags):
        """
        """
        def mydecorator(method):
            loader = TagLoader(tags)

            @modified("plating route renderer", method, routing)
            @bindable
            @inlineCallbacks
            def mymethod(instance, request, *args, **kw):
                data = yield _call(instance, method, request, *args, **kw)
                if _should_return_json(request):
                    json_data = self._defaults.copy()
                    json_data.update(data)
                    for ignored in self._presentationSlots:
                        json_data.pop(ignored, None)
                    text_type = u'json'
                    result = json_serialize(json_data)
                else:
                    data[self.CONTENT] = loader.load()
                    text_type = u'html'
                    result = self._elementify(instance, data)
                request.setHeader(
                    b'content-type', (u'text/{format}; charset=utf-8'
                                      .format(format=text_type)
                                      .encode("charmap"))
                )
                returnValue(result)
            return method
        return mydecorator


    def _elementify(self, instance, to_fill_with):
        """
        Convert this L{Plating} into a L{PlatedElement}.
        """
        slot_data = self._defaults.copy()
        slot_data.update(to_fill_with)
        [loaded] = self._loader.load()
        loaded = loaded.clone()
        return PlatedElement(slot_data=slot_data,
                             preloaded=loaded,
                             renderers=self._renderers,
                             boundInstance=instance,
                             presentationSlots=self._presentationSlots)


    def widgeted(self, function):
        @modified("Plating.widget renderer", function)
        @bindable
        def wrapper(instance, *a, **k):
            data = _call(instance, function, *a, **k)
            return self._elementify(instance, data)
        function.widget = wrapper
        return function<|MERGE_RESOLUTION|>--- conflicted
+++ resolved
@@ -12,14 +12,8 @@
 from twisted.web.error import MissingRenderMethod
 from twisted.web.template import Element, TagLoader
 
-<<<<<<< HEAD
 from .app import _call
 from ._decorators import bindable, modified, originalName
-=======
-from ._decorators import bindable, modified
-from .app import _call
-
->>>>>>> de891ccb
 
 def _should_return_json(request):
     """
