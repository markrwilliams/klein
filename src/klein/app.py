--- conflicted
+++ resolved
@@ -36,19 +36,14 @@
 from klein.interfaces import IKleinRequest
 from klein.resource import KleinResource
 
-
-<<<<<<< HEAD
+from ._decorators import modified, named
+
 __all__ = (
     "Klein",
     "run",
     "route",
     "resource",
 )
-=======
-from ._decorators import modified, named
-
-__all__ = ['Klein', 'run', 'route', 'resource']
->>>>>>> 22d32781
 
 
 def _call(instance, f, *args, **kwargs):
